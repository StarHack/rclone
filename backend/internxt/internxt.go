// Package internxt provides an interface to Internxt's Drive API
package internxt

import (
	"context"
	"io"
	"path"
	"path/filepath"
	"strings"
	"time"

	"github.com/StarHack/go-internxt-drive/auth"
	"github.com/StarHack/go-internxt-drive/buckets"
	config "github.com/StarHack/go-internxt-drive/config"
	rclone_config "github.com/rclone/rclone/fs/config"

	"github.com/StarHack/go-internxt-drive/files"
	"github.com/StarHack/go-internxt-drive/folders"
	"github.com/rclone/rclone/fs"
	"github.com/rclone/rclone/fs/config/configmap"
	"github.com/rclone/rclone/fs/config/configstruct"
	"github.com/rclone/rclone/fs/config/obscure"
	"github.com/rclone/rclone/fs/hash"
	"github.com/rclone/rclone/lib/dircache"
	"github.com/rclone/rclone/lib/encoder"
)

// Register with Fs
func init() {
	fs.Register(&fs.RegInfo{
		Name:        "internxt",
		Description: "internxt",
		NewFs:       NewFs,
		Options: []fs.Option{
			{
				Name:      "email",
				Default:   "",
				Help:      "The email of the user to operate as.",
				Sensitive: true,
			},
			{
				Name:       "password",
				Default:    "",
				Help:       "The password for the user.",
				IsPassword: true,
			},
			{
				Name:     rclone_config.ConfigEncoding,
				Help:     rclone_config.ConfigEncodingHelp,
				Advanced: true,

				Default: encoder.EncodeInvalidUtf8 |
					encoder.EncodeSlash |
					encoder.EncodeBackSlash |
					encoder.EncodeRightPeriod |
					encoder.EncodeDot,
			},
		}},
	)
}

// Options holds configuration options for this interface
type Options struct {
	Endpoint string               `flag:"endpoint" help:"API endpoint"`
	Email    string               `flag:"email"    help:"Internxt account email"`
	Password string               `flag:"password" help:"Internxt account password"`
	Encoding encoder.MultiEncoder `config:"encoding"`
}

// Fs represents an Internxt remote
type Fs struct {
	name           string
	root           string
	opt            Options
	dirCache       *dircache.DirCache
	cfg            *config.Config
	loginResponse  *auth.LoginResponse
	accessResponse *auth.AccessResponse
	features       *fs.Features
}

// Object holds the data for a remote file object
type Object struct {
	f       *Fs
	remote  string
	id      string
	uuid    string
	size    int64
	modTime time.Time
}

// Name of the remote (as passed into NewFs)
func (f *Fs) Name() string { return f.name }

// Root of the remote (as passed into NewFs)
func (f *Fs) Root() string { return f.root }

// String converts this Fs to a string
func (f *Fs) String() string { return f.name + ":" + f.root }

// Features returns the optional features of this Fs
func (f *Fs) Features() *fs.Features {
	return f.features
}

// Hashes returns type of hashes supported by Internxt
func (f *Fs) Hashes() hash.Set {
	return hash.NewHashSet()
}

// Precision return the precision of this Fs
func (f *Fs) Precision() time.Duration {
	//return time.Minute
	return fs.ModTimeNotSupported
}

// NewFs constructs an Fs from the path
func NewFs(ctx context.Context, name, root string, m configmap.Mapper) (fs.Fs, error) {
	opt := new(Options)
	if err := configstruct.Set(m, opt); err != nil {
		return nil, err
	}
	clearPassword, err := obscure.Reveal(opt.Password)
	if err != nil {
		return nil, err
	}
	cfg := config.NewDefault(opt.Email, clearPassword)
	loginResponse, err := auth.Login(cfg)
	if err != nil {
		return nil, err
	}
	accessResponse, err := auth.AccessLogin(cfg, loginResponse)
	if err != nil {
		return nil, err
	}

	f := &Fs{
		name:           name,
		root:           root,
		rootID:         accessResponse.User.RootFolderID,
		opt:            *opt,
		cfg:            cfg,
		loginResponse:  loginResponse,
		accessResponse: accessResponse,
	}

	f.features = (&fs.Features{
<<<<<<< HEAD
		ReadMimeType:      false,
		WriteMimeType:     false,
		BucketBased:       false,
		BucketBasedRootOK: false,
		//ChunkWriterDoesntSeek:    false,
		WriteDirSetModTime:       false,
		WriteMetadata:            false,
		WriteDirMetadata:         false,
		ReadMetadata:             false,
		CanHaveEmptyDirectories:  true,
		IsLocal:                  false,
		DirModTimeUpdatesOnWrite: false,
	}).Fill(ctx, f)

	f.dirCache = dircache.New(root, cfg.RootFolderID, f)

	err = f.dirCache.FindRoot(ctx, false)
	if err != nil {

		// Assume it is a file
		newRoot, remote := dircache.SplitPath(root)

		tempF := *f
		tempF.dirCache = dircache.New(newRoot, f.cfg.RootFolderID, &tempF)
		tempF.root = newRoot
		// Make new Fs which is the parent
		err = tempF.dirCache.FindRoot(ctx, false)
=======
		ReadMetadata:            false,
		CanHaveEmptyDirectories: false,
	})

	f.Encoding = encoder.EncodeBackSlash

	f.dirCache = dircache.New("", f.rootID, f)

	if root != "" {
		parent, leaf := path.Split(root)
		parent = strings.Trim(parent, "/")
		dirID, err := f.dirCache.FindDir(ctx, parent, false)

		for err != nil && strings.Contains(root, "/") {
			root = parent
			parent, leaf = path.Split(root)
			parent = strings.Trim(parent, "/")
			dirID, err = f.dirCache.FindDir(ctx, parent, false)
		}

		f.root = root
		f.rootID = dirID
		f.dirCache.Put(root, dirID)

		files, err := folders.ListFiles(f.cfg, dirID, folders.ListOptions{})
>>>>>>> f06ca5f3
		if err != nil {
			// No root so return old f
			return f, nil
		}
		_, err := tempF.NewObject(ctx, remote)
		if err != nil {
			if err == fs.ErrorObjectNotFound {
				// File doesn't exist so return old f
				return f, nil
			}

			return nil, err
		}

		f.dirCache = tempF.dirCache
		f.root = tempF.root
		// return an error with an fs which points to the parent
		return f, fs.ErrorIsFile
	}

	return f, nil
}

// Mkdir creates a new directory
func (f *Fs) Mkdir(ctx context.Context, dir string) error {
	id, err := f.dirCache.FindDir(ctx, dir, true)
	if err != nil {
		return err
	}

	f.dirCache.Put(dir, id)            // Is this done automatically by FindDir with create == true?
	time.Sleep(500 * time.Millisecond) //REMOVE THIS, use pacer to check for consistency?

	return nil
}

// Rmdir removes a directory
func (f *Fs) Rmdir(ctx context.Context, dir string) error {
	id, err := f.dirCache.FindDir(ctx, dir, false)
	if err != nil {
		return fs.ErrorDirNotFound
	}

	// Replace these calls with GetFolderContent? (fmt.Sprintf("/storage/v2/folder/%d%s", folderID, query))
	childFolders, err := folders.ListFolders(f.cfg, id, folders.ListOptions{})
	if err != nil {
		return err
	}
	childFiles, err := folders.ListFiles(f.cfg, id, folders.ListOptions{})
	if err != nil {
		return err
	}

	if len(childFiles) > 0 || len(childFolders) > 0 {
		return fs.ErrorDirectoryNotEmpty
	}

	err = folders.DeleteFolder(f.cfg, id)
	if err != nil {
		if strings.Contains(err.Error(), "404") {
			return fs.ErrorDirNotFound
		}
		return err
	}

	f.dirCache.FlushDir(dir)
	time.Sleep(500 * time.Millisecond) // REMOVE THIS, use pacer to check for consistency?
	return nil
}

// FindLeaf looks for a sub‑folder named `leaf` under the Internxt folder `pathID`.
// If found, it returns its UUID and true. If not found, returns "", false.
func (f *Fs) FindLeaf(ctx context.Context, pathID, leaf string) (string, bool, error) {
	//fmt.Printf("FindLeaf pathID: %s, leaf: %s\n", pathID, leaf)
	entries, err := folders.ListFolders(f.cfg, pathID, folders.ListOptions{})
	if err != nil {
		return "", false, err
	}
	for _, e := range entries {
		if f.opt.Encoding.ToStandardName(e.PlainName) == leaf {
			return e.UUID, true, nil
		}
	}
	return "", false, nil
}

// CreateDir creates a new directory
func (f *Fs) CreateDir(ctx context.Context, pathID, leaf string) (string, error) {
	resp, err := folders.CreateFolder(f.cfg, folders.CreateFolderRequest{
		PlainName:        f.opt.Encoding.FromStandardName(leaf),
		ParentFolderUUID: pathID,
		ModificationTime: time.Now().UTC().Format(time.RFC3339),
	})
	if err != nil {
		return "", fmt.Errorf("can't create folder, %w", err)
	}

	time.Sleep(500 * time.Millisecond) // REMOVE THIS, use pacer to check for consistency?
	return resp.UUID, nil
}

// List lists a directory
func (f *Fs) List(ctx context.Context, dir string) (fs.DirEntries, error) {
	dirID, err := f.dirCache.FindDir(ctx, dir, false)
	if err != nil {
		return nil, err
	}
	var out fs.DirEntries

	foldersList, err := folders.ListFolders(f.cfg, dirID, folders.ListOptions{})
	if err != nil {
		return nil, err
	}
	for _, e := range foldersList {
		remote := filepath.Join(dir, f.opt.Encoding.ToStandardName(e.PlainName))
		out = append(out, fs.NewDir(remote, e.ModificationTime))
	}
	filesList, err := folders.ListFiles(f.cfg, dirID, folders.ListOptions{})
	if err != nil {
		return nil, err
	}
	for _, e := range filesList {
		remote := e.PlainName
		if len(e.Type) > 0 {
			remote += "." + e.Type
		}
		remote = filepath.Join(dir, f.opt.Encoding.ToStandardName(remote))
		out = append(out, newObjectWithFile(f, remote, &e))
	}
	return out, nil
}

// Put uploads a file
func (f *Fs) Put(ctx context.Context, in io.Reader, src fs.ObjectInfo, options ...fs.OpenOption) (fs.Object, error) {
	o := &Object{
		f:       f,
		remote:  src.Remote(),
		size:    src.Size(),
		modTime: src.ModTime(ctx),
	}

	err := o.Update(ctx, in, src, options...)
	if err != nil {
		return nil, err
	}

	return o, nil
}

// Remove removes an object
func (f *Fs) Remove(ctx context.Context, remote string) error {
	obj, err := f.NewObject(ctx, remote)
	if err == nil {
		if err := obj.Remove(ctx); err != nil {
			return err
		}
		parent := path.Dir(remote)
		f.dirCache.FlushDir(parent)
		return nil
	}

	dirID, err := f.dirCache.FindDir(ctx, remote, false)
	if err != nil {
		return err
	}
	if err := folders.DeleteFolder(f.cfg, dirID); err != nil {
		return err
	}
	f.dirCache.FlushDir(remote)
	return nil
}

// Move moves a directory (not implemented)
func (f *Fs) Move(ctx context.Context, src, dst fs.Object) error {
	// return f.client.Rename(ctx, f.root+src.Remote(), f.root+dst.Remote())
	return nil
}

// Copy copies a directory (not implemented)
func (f *Fs) Copy(ctx context.Context, src, dst fs.Object) error {
	// return f.client.Copy(ctx, f.root+src.Remote(), f.root+dst.Remote())
	return nil
}

// DirCacheFlush flushes the dir cache (not implemented)
func (f *Fs) DirCacheFlush(ctx context.Context) {}

// NewObject creates a new object
func (f *Fs) NewObject(ctx context.Context, remote string) (fs.Object, error) {
	parentDir := filepath.Dir(remote)

	//Is this needed?
	if parentDir == "." {
		parentDir = ""
	}

	dirID, err := f.dirCache.FindDir(ctx, parentDir, false)
	if err != nil {
		return nil, fs.ErrorObjectNotFound
	}

	files, err := folders.ListFiles(f.cfg, dirID, folders.ListOptions{})
	if err != nil {
		return nil, err
	}
	for _, e := range files {
		name := e.PlainName
		if len(e.Type) > 0 {
			name += "." + e.Type
		}
		if f.opt.Encoding.ToStandardName(name) == filepath.Base(remote) {
			return newObjectWithFile(f, remote, &e), nil
		}
	}
	return nil, fs.ErrorObjectNotFound
}

// newObjectWithFile returns a new object by file info
func newObjectWithFile(f *Fs, remote string, file *folders.File) fs.Object {
	size, _ := file.Size.Int64()
	return &Object{
		f:       f,
		remote:  remote,
		id:      file.FileID,
		uuid:    file.UUID,
		size:    size,
		modTime: file.ModificationTime,
	}
}

// Fs returns the parent Fs
func (o *Object) Fs() fs.Info {
	return o.f
}

// String returns the remote path
func (o *Object) String() string {
	return o.remote
}

// Remote returns the remote path
func (o *Object) Remote() string {
	return o.remote
}

// Size is the file length
func (o *Object) Size() int64 {
	return o.size
}

// ModTime is the last modified time (read-only)
func (o *Object) ModTime(ctx context.Context) time.Time {
	return o.modTime
}

// Hash returns the hash value (not implemented)
func (o *Object) Hash(ctx context.Context, t hash.Type) (string, error) {
	return "", hash.ErrUnsupported
}

// Storable returns if this object is storable
func (o *Object) Storable() bool {
	return true
}

// SetModTime sets the modified time
func (o *Object) SetModTime(ctx context.Context, t time.Time) error {
	return fs.ErrorCantSetModTime
}

// Open opens a file for streaming
func (o *Object) Open(ctx context.Context, options ...fs.OpenOption) (io.ReadCloser, error) {
	fs.FixRangeOption(options, o.size)
	rangeValue := ""
	for _, option := range options {
		switch option.(type) {
		case *fs.RangeOption, *fs.SeekOption:
			_, rangeValue = option.Header()
		}
	}

	return buckets.DownloadFileStream(o.f.cfg, o.id, rangeValue)
}

// Update updates an existing file
func (o *Object) Update(ctx context.Context, in io.Reader, src fs.ObjectInfo, options ...fs.OpenOption) error {
	if src.Size() == 0 {
		return fs.ErrorCantUploadEmptyFiles
	}

	// Check if object exists on the server
	existsInBackend := true
	if o.uuid == "" {
		objectInBackend, err := o.f.NewObject(ctx, src.Remote())
		if err != nil {
			existsInBackend = false
		} else {
			// If the object already exists, use the object from the server
			if objectInBackend, ok := objectInBackend.(*Object); ok {
				o = objectInBackend
			}
		}
	}

	if o.uuid != "" || existsInBackend {
		if err := files.DeleteFile(o.f.cfg, o.uuid); err != nil {
			return fs.ErrorNotAFile
		}
	}

	// Create folder if it doesn't exist
	_, dirID, err := o.f.dirCache.FindPath(ctx, o.Remote(), true)
	if err != nil {
		return err
	}

	meta, err := buckets.UploadFileStream(o.f.cfg, dirID, o.f.opt.Encoding.FromStandardName(filepath.Base(o.remote)), in, src.Size(), src.ModTime(ctx))
	if err != nil {
		return err
	}

	// Update the object with the new info
	o.uuid = meta.UUID
	o.size = src.Size()
	return nil
}

// Remove deletes a file
func (o *Object) Remove(ctx context.Context) error {
<<<<<<< HEAD
	err := files.DeleteFile(o.f.cfg, o.uuid)
	time.Sleep(500 * time.Millisecond) // REMOVE THIS, use pacer to check for consistency?
	return err
=======
	return files.DeleteFile(o.f.cfg, o.uuid)
}

func (f *Fs) EncodePath(path string) string {
	/*
		path = strings.ReplaceAll(path, "\\", "%5C")
		if strings.HasSuffix(path, ".") {
			path = path[:len(path)-1] + "%2E"
		}
	*/
	//path = f.Encoding.Encode(path)
	path = strings.ReplaceAll(path, "\\", "%5C")
	return path
}

func (f *Fs) DecodePath(path string) string {
	/*
		path = strings.ReplaceAll(path, "%5C", "\\")
		if strings.HasSuffix(path, "%2E") {
			path = path[:len(path)-3] + "."
		}
	*/
	//path = f.Encoding.Decode(path)
	path = strings.ReplaceAll(path, "%5C", "\\")
	return path
>>>>>>> f06ca5f3
}<|MERGE_RESOLUTION|>--- conflicted
+++ resolved
@@ -145,7 +145,6 @@
 	}
 
 	f.features = (&fs.Features{
-<<<<<<< HEAD
 		ReadMimeType:      false,
 		WriteMimeType:     false,
 		BucketBased:       false,
@@ -173,33 +172,7 @@
 		tempF.root = newRoot
 		// Make new Fs which is the parent
 		err = tempF.dirCache.FindRoot(ctx, false)
-=======
-		ReadMetadata:            false,
-		CanHaveEmptyDirectories: false,
-	})
-
-	f.Encoding = encoder.EncodeBackSlash
-
-	f.dirCache = dircache.New("", f.rootID, f)
-
-	if root != "" {
-		parent, leaf := path.Split(root)
-		parent = strings.Trim(parent, "/")
-		dirID, err := f.dirCache.FindDir(ctx, parent, false)
-
-		for err != nil && strings.Contains(root, "/") {
-			root = parent
-			parent, leaf = path.Split(root)
-			parent = strings.Trim(parent, "/")
-			dirID, err = f.dirCache.FindDir(ctx, parent, false)
-		}
-
-		f.root = root
-		f.rootID = dirID
-		f.dirCache.Put(root, dirID)
-
-		files, err := folders.ListFiles(f.cfg, dirID, folders.ListOptions{})
->>>>>>> f06ca5f3
+    
 		if err != nil {
 			// No root so return old f
 			return f, nil
@@ -529,35 +502,7 @@
 
 // Remove deletes a file
 func (o *Object) Remove(ctx context.Context) error {
-<<<<<<< HEAD
 	err := files.DeleteFile(o.f.cfg, o.uuid)
 	time.Sleep(500 * time.Millisecond) // REMOVE THIS, use pacer to check for consistency?
 	return err
-=======
-	return files.DeleteFile(o.f.cfg, o.uuid)
-}
-
-func (f *Fs) EncodePath(path string) string {
-	/*
-		path = strings.ReplaceAll(path, "\\", "%5C")
-		if strings.HasSuffix(path, ".") {
-			path = path[:len(path)-1] + "%2E"
-		}
-	*/
-	//path = f.Encoding.Encode(path)
-	path = strings.ReplaceAll(path, "\\", "%5C")
-	return path
-}
-
-func (f *Fs) DecodePath(path string) string {
-	/*
-		path = strings.ReplaceAll(path, "%5C", "\\")
-		if strings.HasSuffix(path, "%2E") {
-			path = path[:len(path)-3] + "."
-		}
-	*/
-	//path = f.Encoding.Decode(path)
-	path = strings.ReplaceAll(path, "%5C", "\\")
-	return path
->>>>>>> f06ca5f3
 }